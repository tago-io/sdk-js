import { HttpError, withHttpError, withTimeout } from "fetch-extras";
import qs from "qs";
import { addCache, getCache } from "../common/Cache";
import { addRequestInProgress, isRequestInProgress, removeRequestInProgress } from "../common/RequestInProgress";
import type { RequestConfig } from "../common/common.types";
import sleep from "../common/sleep";
import config from "../config";
import envParams from "./envParams.json";
import isBrowser from "./isBrowser";

interface ResponseData {
  data: any;
  status: number;
  statusText: string;
}

interface ErrorResult {
  from: "CLIENT_REQUEST" | "SERVER_RESPONSE";
  url: string;
  method: string;
  status: number;
  code: "TIMEOUT" | "NETWORK_ERROR" | "HTTP_ERROR" | "UNKNOWN";
  statusText: string;
}

interface RequestResult {
  error: any;
}

/**
 * Checks if the given object is an error result from the request function
 */
function isErrorResult(result: any): result is RequestResult {
  return typeof result === "object" && result !== null && "error" in result && Object.keys(result).length === 1;
}

/**
 * Handle the TagoIO Response
 * @internal
 * @param result Fetch Response
 */
function resultHandler(result: ResponseData) {
  if (!result.data) {
    throw result.statusText;
  }

  // If status is not true, return the message/result/data directly
  if (result.data.status !== true) {
    return result.data.message || result.data.result || result.data;
  }

  return result.data.result;
}

/**
 * Prepares request headers with appropriate cache and user-agent settings
 */
function prepareHeaders(requestHeaders: Record<string, string> = {}): Record<string, string> {
  let headers = { ...requestHeaders };

  if (isBrowser()) {
    headers = {
      ...headers,
      Pragma: "no-cache",
      "Cache-Control": "no-cache",
    };
  } else if (typeof process !== "undefined") {
    const banner =
      process.env.T_ANALYSIS_CONTEXT === "tago-io"
        ? "(Running at TagoIO)"
        : `(External; Node.js/${process.version} ${process.platform}/${process.arch})`;

    headers = {
      ...headers,
      "User-Agent": `TagoIO-SDK|JS|${envParams.version} ${banner}`,
    };
  }

  return headers;
}

/**
 * Builds the full URL with query parameters
 */
function buildUrl(baseUrl: string, params?: Record<string, any>): string {
  let url = baseUrl || "";

  if (params) {
    const paramString = qs.stringify(params);
    if (paramString) {
      url += (url.includes("?") ? "&" : "?") + paramString;
    }
  }

  return url;
}

/**
 * Prepares fetch options for the request
 */
function prepareFetchOptions(requestConfig: RequestConfig, headers: Record<string, string>): RequestInit {
  const fetchOptions: RequestInit = {
    method: requestConfig.method || "GET",
    headers,
  };

  // Add body for non-GET requests
  if (requestConfig.data && requestConfig.method && requestConfig.method.toUpperCase() !== "GET") {
    if (typeof requestConfig.data === "string") {
      fetchOptions.body = requestConfig.data;
    } else {
      fetchOptions.body = JSON.stringify(requestConfig.data);
      headers["Content-Type"] = headers["Content-Type"] || "application/json";
    }
  }

  return fetchOptions;
}

/**
 * Extracts and parses response data based on content type
 */
async function extractResponseData(response: Response): Promise<any> {
  const contentType = response.headers.get("content-type");

  if (contentType?.includes("application/json")) {
    return await response.json();
  }

  return await response.text();
}

/**
 * Attempts to extract error data from HttpError response
 */
async function extractHttpErrorData(error: HttpError): Promise<any> {
  try {
    const errorText = await error.response.clone().text();
    try {
<<<<<<< HEAD
      // Create AbortController for timeout
      const controller = new AbortController();
      const timeoutId = setTimeout(() => {
        controller.abort();
      }, requestConfig.timeout || config.requestTimeout);

      const fetchOptions: RequestInit = {
        method: requestConfig.method || "GET",
        headers,
        signal: controller.signal,
      };

      // Add body for non-GET requests
      if (requestConfig.data && requestConfig.method && requestConfig.method.toUpperCase() !== "GET") {
        if (typeof requestConfig.data === "string" || requestConfig.data instanceof FormData) {
          fetchOptions.body = requestConfig.data;
        } else {
          fetchOptions.body = JSON.stringify(requestConfig.data);
          headers["Content-Type"] = headers["Content-Type"] || "application/json";
        }
      }
=======
      return JSON.parse(errorText);
    } catch {
      return errorText;
    }
  } catch {
    return null;
  }
}
>>>>>>> fefd346a

/**
 * Creates an error result object with standardized properties
 */
function createErrorResult(
  type: ErrorResult["from"],
  code: ErrorResult["code"],
  url: string,
  method: string,
  status: number,
  statusText: string
): ErrorResult {
  return {
    from: type,
    url,
    method: String(method).toUpperCase(),
    status,
    code,
    statusText,
  };
}

/**
 * Handles timeout errors
 */
function handleTimeoutError(url: string, method: string): ErrorResult {
  return createErrorResult("CLIENT_REQUEST", "TIMEOUT", url, method, -1, "Request timeout");
}

/**
 * Handles network errors (fetch failures)
 */
function handleNetworkError(error: TypeError, url: string, method: string): ErrorResult {
  // Normalize different fetch error messages to "fetch failed" for consistency
  const statusText =
    error.message?.includes("fetch") || error.message?.includes("Failed to fetch") ? "fetch failed" : error.message;
  return createErrorResult("CLIENT_REQUEST", "NETWORK_ERROR", url, method, -1, statusText);
}

/**
 * Handles HTTP errors from fetch-extras or server responses
 */
async function handleHttpError(
  error: HttpError | ServerErrorResponse<any> | any,
  url: string,
  method: string
): Promise<{ errorResult: ErrorResult | any; shouldBreak: boolean }> {
  const status = error instanceof HttpError ? error.response.status : error.status;
  const statusText = error instanceof HttpError ? error.response.statusText : error.statusText || "HTTP Error";

  let errorData: any;
  if (error instanceof HttpError) {
    errorData = await extractHttpErrorData(error);
  } else {
    errorData = error.data;
  }

  const errorResult = createErrorResult("SERVER_RESPONSE", "HTTP_ERROR", url, method, status, statusText);

  // For client errors (4xx), don't retry and use resultHandler
  if (status >= 400 && status < 500) {
    try {
      const handledError = resultHandler({
        data: errorData,
        status,
        statusText,
      });
      return { errorResult: handledError, shouldBreak: true };
    } catch (handlerError) {
      return { errorResult: handlerError, shouldBreak: true };
    }
  }

  return { errorResult, shouldBreak: false };
}

/**
 * Handles unknown errors
 */
function handleUnknownError(error: any, url: string, method: string): ErrorResult {
  return createErrorResult("CLIENT_REQUEST", "UNKNOWN", url, method, -1, error?.message || "Unknown error");
}

/**
 * Classifies and handles different types of errors
 */
async function handleError(
  error: any,
  url: string,
  method: string
): Promise<{ errorResult: ErrorResult | any; shouldBreak: boolean }> {
  // Check for timeout errors
  if (error?.name === "AbortError" || error?.message?.includes("timeout")) {
    return { errorResult: handleTimeoutError(url, method), shouldBreak: false };
  }

  // Check for network errors
  if (error instanceof TypeError && (error.message?.includes("fetch") || error.message?.includes("Failed to fetch"))) {
    return { errorResult: handleNetworkError(error, url, method), shouldBreak: false };
  }

  // Check for HTTP errors
  if (error instanceof HttpError || error instanceof ServerErrorResponse || error.status) {
    return await handleHttpError(error, url, method);
  }

  // Handle unknown errors
  return { errorResult: handleUnknownError(error, url, method), shouldBreak: false };
}

/**
 * Performs a single HTTP request attempt
 */
async function performRequest(
  url: string,
  requestConfig: RequestConfig,
  headers: Record<string, string>
): Promise<any | RequestResult> {
  try {
    const enhancedFetch = withHttpError(withTimeout(fetch, requestConfig.timeout || config.requestTimeout));
    const fetchOptions = prepareFetchOptions(requestConfig, headers);

    const response = await enhancedFetch(url, fetchOptions);
    const data = await extractResponseData(response);

    const result: ResponseData = {
      data,
      status: response.status,
      statusText: response.statusText,
    };

    try {
      return resultHandler(result);
    } catch (handlerError) {
      // If resultHandler throws, it's expected behavior (non-JSON, empty data, etc.)
      // We should throw it directly, not wrap it as an error result
      // biome-ignore lint/complexity/noUselessCatch: This is intentional to handle specific cases
      throw handlerError;
    }
  } catch (error: any) {
    // Only wrap actual network/fetch errors, not handler errors
    if (typeof error === "string") {
      // This is likely from resultHandler, throw it directly
      throw error;
    }
    return { error };
  }
}

class ServerErrorResponse<ErrorData extends { message?: string }> extends Error {
  constructor(
    public data: ErrorData,
    public status: number,
    public statusText: string
  ) {
    super(data.message || "Received an error from the server");
    this.name = "ServerErrorResponse";
  }
}

/**
 * Handle all request to TagoIO API
 * @internal
 * @param requestConfig Request Configuration Object
 */
async function apiRequest(requestConfig: RequestConfig, cacheTTL?: number): Promise<any> {
  // Handle caching
  if (cacheTTL) {
    if (isRequestInProgress(requestConfig)) {
      await sleep(100);
      return apiRequest(requestConfig, cacheTTL);
    }

    const objCached = getCache(requestConfig);
    if (objCached) {
      return objCached;
    }
  }

  addRequestInProgress(requestConfig);

  // Prepare request components
  const headers = prepareHeaders(requestConfig.headers);
  const url = buildUrl(requestConfig.url, requestConfig.params);

  let result: any;
  let resulterror: any;

  // Retry loop
  for (let i = 1; i <= config.requestAttempts; i += 1) {
    const requestResult = await performRequest(url, requestConfig, headers);

    if (isErrorResult(requestResult)) {
      const { errorResult, shouldBreak } = await handleError(requestResult.error, url, requestConfig.method || "GET");

      resulterror = errorResult;

      if (shouldBreak) {
        break;
      }
    } else {
      // Success case
      result = requestResult;
      break;
    }

    // Wait before retry (except on last attempt)
    if (i < config.requestAttempts) {
      await sleep(1500);
    }
  }

  // Handle caching for successful results
  if (cacheTTL && result && !resulterror) {
    addCache(requestConfig, result, cacheTTL);
  }

  removeRequestInProgress(requestConfig);

  // Throw error if no successful result
  if (!result && resulterror) {
    throw resulterror;
  }

  return result;
}

export default apiRequest;<|MERGE_RESOLUTION|>--- conflicted
+++ resolved
@@ -106,7 +106,7 @@
 
   // Add body for non-GET requests
   if (requestConfig.data && requestConfig.method && requestConfig.method.toUpperCase() !== "GET") {
-    if (typeof requestConfig.data === "string") {
+    if (typeof requestConfig.data === "string" || requestConfig.data instanceof FormData) {
       fetchOptions.body = requestConfig.data;
     } else {
       fetchOptions.body = JSON.stringify(requestConfig.data);
@@ -137,29 +137,6 @@
   try {
     const errorText = await error.response.clone().text();
     try {
-<<<<<<< HEAD
-      // Create AbortController for timeout
-      const controller = new AbortController();
-      const timeoutId = setTimeout(() => {
-        controller.abort();
-      }, requestConfig.timeout || config.requestTimeout);
-
-      const fetchOptions: RequestInit = {
-        method: requestConfig.method || "GET",
-        headers,
-        signal: controller.signal,
-      };
-
-      // Add body for non-GET requests
-      if (requestConfig.data && requestConfig.method && requestConfig.method.toUpperCase() !== "GET") {
-        if (typeof requestConfig.data === "string" || requestConfig.data instanceof FormData) {
-          fetchOptions.body = requestConfig.data;
-        } else {
-          fetchOptions.body = JSON.stringify(requestConfig.data);
-          headers["Content-Type"] = headers["Content-Type"] || "application/json";
-        }
-      }
-=======
       return JSON.parse(errorText);
     } catch {
       return errorText;
@@ -168,7 +145,6 @@
     return null;
   }
 }
->>>>>>> fefd346a
 
 /**
  * Creates an error result object with standardized properties
