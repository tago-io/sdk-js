--- conflicted
+++ resolved
@@ -284,7 +284,6 @@
   }
 
   /**
-<<<<<<< HEAD
    * Edit data records in a device using the profile token and device ID.
    *
    * The `updatedData` can be a single data record or an array of records to be updated,
@@ -307,7 +306,41 @@
       path: `/device/${deviceId}/data`,
       method: "PUT",
       body: updatedData,
-=======
+    });
+
+    return result;
+  }
+
+  /**
+   * Delete data records in a device using the profile token and device ID.
+   *
+   * See the example to understand how to use this method properly to have full control on what to delete.
+   *
+   * ! If query parameters are empty, all data for the device will be deleted.
+   *
+   * @param deviceId Device ID.
+   * @param queryParams Parameters to specify what should be deleted on the device's data.
+   *
+   * @returns Success message indicating amount of records deleted (can be 0).
+   *
+   * @example
+   * ```ts
+   * const myDevice = new Device({ token: "my_device_token" });
+   *
+   * await myDevice.deleteDeviceData("myDeviceId", { ids: ["recordIdToDelete", "anotherRecordIdToDelete" ] });
+   * ```
+   */
+  public async deleteDeviceData(deviceId: GenericID, queryParams?: DataQuery): Promise<string> {
+    const result = await this.doRequest<string>({
+      path: `/device/${deviceId}/data`,
+      method: "DELETE",
+      params: queryParams,
+    });
+
+    return result;
+  }
+
+  /**
    * Get Info of the Device Chunks.
    * @experimental
    * @param deviceID Device ID
@@ -316,38 +349,12 @@
     const result = await this.doRequest<DeviceChunkData[]>({
       path: `/device/${deviceID}/chunk`,
       method: "GET",
->>>>>>> f35f84bd
-    });
-
-    return result;
-  }
-
-  /**
-<<<<<<< HEAD
-   * Delete data records in a device using the profile token and device ID.
-   *
-   * See the example to understand how to use this method properly to have full control on what to delete.
-   *
-   * ! If query parameters are empty, all data for the device will be deleted.
-   *
-   * @param deviceId Device ID.
-   * @param queryParams Parameters to specify what should be deleted on the device's data.
-   *
-   * @returns Success message indicating amount of records deleted (can be 0).
-   *
-   * @example
-   * ```ts
-   * const myDevice = new Device({ token: "my_device_token" });
-   *
-   * await myDevice.deleteDeviceData("myDeviceId", { ids: ["recordIdToDelete", "anotherRecordIdToDelete" ] });
-   * ```
-   */
-  public async deleteDeviceData(deviceId: GenericID, queryParams?: DataQuery): Promise<string> {
-    const result = await this.doRequest<string>({
-      path: `/device/${deviceId}/data`,
-      method: "DELETE",
-      params: queryParams,
-=======
+    });
+
+    return result;
+  }
+
+  /**
    * Delete the chunk data.
    * @experimental
    * @param deviceID Device ID
@@ -377,7 +384,6 @@
       path: `/device/${params?.deviceID}/chunk/copy`,
       method: "POST",
       body,
->>>>>>> f35f84bd
     });
 
     return result;
