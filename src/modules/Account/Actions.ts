--- conflicted
+++ resolved
@@ -19,11 +19,7 @@
    * @param queryObj Search query params
    */
   public async list(queryObj?: ActionQuery): Promise<ActionInfo[]> {
-<<<<<<< HEAD
-    const result = await this.doRequest<ActionInfo[]>({
-=======
     let result = await this.doRequest<ActionInfo[]>({
->>>>>>> eb3a70b9
       path: "/action",
       method: "GET",
       params: {
@@ -35,11 +31,7 @@
       },
     });
 
-<<<<<<< HEAD
-    dateParser(result, ["created_at", "updated_at", "last_triggered"]);
-=======
     result = result.map((data) => dateParser(data, ["created_at", "updated_at", "last_triggered"]));
->>>>>>> eb3a70b9
 
     return result;
   }
@@ -91,20 +83,12 @@
    * @param actionID Action ID
    */
   public async info(actionID: GenericID): Promise<ActionInfo> {
-<<<<<<< HEAD
-    const result = await this.doRequest<ActionInfo>({
-=======
     let result = await this.doRequest<ActionInfo>({
->>>>>>> eb3a70b9
       path: `/action/${actionID}`,
       method: "GET",
     });
 
-<<<<<<< HEAD
-    dateParser(result, ["created_at", "updated_at", "last_triggered"]);
-=======
     result = dateParser(result, ["created_at", "updated_at", "last_triggered"]);
->>>>>>> eb3a70b9
 
     return result;
   }
