import FormData from "form-data";
import { GenericID } from "../../common/common.types";
import sleep from "../../common/sleep";
import TagoIOModule, { GenericModuleParams } from "../../common/TagoIOModule";
import dateParser from "../Utils/dateParser";
import { Base64File, FileListInfo, FileQuery, FilesPermission, MoveFiles, Options } from "./files.types";

class Files extends TagoIOModule<GenericModuleParams> {
  /**
   * list of files in account
   * @param queryObj Object with path, pagination and quantity
   */
  public async list(queryObj?: FileQuery): Promise<FileListInfo> {
    const result = await this.doRequest<FileListInfo>({
      path: "/files",
      method: "GET",
      params: {
        path: queryObj?.path || "/",
        pagination_token: queryObj?.paginationToken,
        qty: queryObj?.quantity || 300,
      },
    });

<<<<<<< HEAD
    dateParser(result.files, ["last_modified"]);
=======
    result.files = result?.files.map((data) => dateParser(data, ["last_modified"]));
>>>>>>> eb3a70b9

    return result;
  }

  /**
   * Upload an array of files(Base64) to TagoIO
   * The filename parameter is also full path
   * @param fileList Array of files data to be uploaded
   * @example
   * ```json
   * fileList: [
   *   {
   *     filename: "/myfiles/myfile.ext",
   *     file: "StringWithBase64"
   *   }
   * ]
   * ```
   */
  public async uploadBase64(fileList: Base64File[]): Promise<string> {
    const result = await this.doRequest<string>({
      path: "/files",
      method: "POST",
      body: fileList,
    });

    return result;
  }

  /**
   * Move/Rename Files
   * @param fileList Array move actions to be made
   * @example
   * ```json
   * fileList: [
   *   {
   *     from: "/myfiles/myOldName.ext",
   *     to: "/myfiles/newFolder/andNewName.ext"
   *   }
   * ]
   * ```
   */
  public async move(fileList: MoveFiles[]): Promise<string> {
    const result = await this.doRequest<string>({
      path: "/files",
      method: "PUT",
      body: fileList,
    });

    return result;
  }

  /**
   * Delete Folder or Files
   * @param files An array of files or folders to be deleted
   */
  public async delete(files: string[]): Promise<string> {
    const result = await this.doRequest<string>({
      path: "/files",
      method: "DELETE",
      body: files,
    });

    return result;
  }

  /**
   * Check if file is private or public
   * @param file Path of file
   */
  public async checkPermission(file: string): Promise<{ public: boolean }> {
    const result = await this.doRequest<{ public: boolean }>({
      path: "/files/permission",
      method: "GET",
      params: {
        file,
      },
    });

    return result;
  }

  /**
   * Change visibility from files
   * @param filesVisibility An Array with files and their visibility to be setted
   */
  public async changePermission(filesVisibility: FilesPermission[]): Promise<string> {
    const result = await this.doRequest<string>({
      path: "/files/permission",
      method: "PUT",
      body: filesVisibility,
    });

    return result;
  }

  private async getPathFromUrl(url: string): Promise<string> {
    const tagoURL = url.indexOf(".tago.io/file/");

    if (tagoURL === -1) {
      return Promise.reject(`${url} is not a TagoIO files url`);
    }

    return url.slice(tagoURL + 8, url.length);
  }

  /**
   * Get a file url with authenticate token valid for 120 seconds
   * @param url Full TagoIO File url
   */
  public async getFileURLSigned(url: string): Promise<string> {
    const path = await this.getPathFromUrl(url);

    const result = await this.doRequest<string>({
      path,
      method: "GET",
      params: {
        noRedirect: true,
      },
    });

    return result;
  }

  /**
   * Get file md5 with authenticate token for privates files
   * @param url Full TagoIO File url
   */
  public async getFileMD5(url: string): Promise<string> {
    const path = await this.getPathFromUrl(url);

    const result = await this.doRequest<string>({
      path,
      method: "GET",
      params: {
        md5: true,
        noRedirect: true,
      },
    });

    return result;
  }

  /**
   * Creates a multipart upload instance
   * @param filename the path + filename for the file
   * @param options the upload options for this file
   */
  private async createMultipartUpload(filename: string, options: Options) {
    const path = options.dashboard && options.widget ? `/data/files/${options.dashboard}/${options.widget}` : `/files`;

    const result = await this.doRequest<any>({
      path,
      method: "POST",
      body: {
        multipart_action: "start",
        filename,
        public: options.isPublic,
        contentType: options.contentType,
      },
    });

    return result;
  }

  /**
   * Uploads a single part to TagoIO
   * @param filename the path + filename for the file
   * @param uploadID the upload ID acquired by the 'createMultipartUpload' function call
   * @param partNumber the sequential part number for the upload. This should be 1 in the first call, then 2 in the second call, so on and so forth
   * @param blob the portion of the file to be uploaded
   * @param options the upload options for this file
   */
  async _uploadPart(filename: string, uploadID: string, partNumber: number, blob: Buffer | Blob, options: Options) {
    const path = options.dashboard && options.widget ? `/data/files/${options.dashboard}/${options.widget}` : `/files`;

    const form = new FormData();
    form.append("filename", filename);
    form.append("upload_id", uploadID);
    form.append("part", String(partNumber));
    form.append("file", blob as Blob, filename);
    form.append("multipart_action", "upload");

    const headers = { "Content-Type": "multipart/form-data" };

    const result = await this.doRequest<any>({
      path,
      method: "POST",
      body: form,
      headers,
    });

    return {
      ETag: result.ETag,
      PartNumber: partNumber,
    };
  }

  /**
   * Adds an upload to the queue.
   * It will try to upload for 'opts.maxTriesForEachChunk' and fail
   * if it couldn't upload after those many tries.
   * @param filename the path + filename for the file
   * @param uploadID the upload ID acquired by the 'createMultipartUpload' function call
   * @param partNumberthe sequential part number for the upload. This should be 1 in the first call, then 2 in the second call, so on and so forth
   * @param blob the portion of the file to be uploaded
   * @param options see the uploadFile function
   */
  async _addToQueue(filename: string, uploadID: GenericID, partNumber: number, blob: Buffer | Blob, options: Options) {
    const maxTries = options.maxTriesForEachChunk || 5;
    const timeout = options.timeoutForEachFailedChunk || 2000;

    let tries = 0;

    while (tries < maxTries) {
      try {
        const result = await this._uploadPart(filename, uploadID, partNumber, blob, options);
        return result;
      } catch (ex) {
        await sleep(timeout);

        tries += 1;
        if (tries >= maxTries) {
          throw new Error(`Could not upload part number ${partNumber}: ${ex.message}`);
        }
      }
    }
  }

  /**
   * Finishes a multipart upload instance
   * @param filename the path + filename for the file
   * @param uploadID the upload ID acquired by the 'createMultipartUpload' function call
   * @param parts all the parts uploaded to the file
   * @param options the upload options for this file
   */
  async _completeMultipartUpload(
    filename: string,
    uploadID: string,
    parts: { ETag: String; PartNumber: number }[],
    options: Options
  ) {
    const path = options.dashboard && options.widget ? `/data/files/${options.dashboard}/${options.widget}` : `/files`;

    const partsOrdered = parts.sort((a, b) => a.PartNumber - b.PartNumber);

    const headers = { "Content-Type": "multipart/form-data" };

    const result = await this.doRequest<any>({
      path,
      method: "POST",
      body: {
        multipart_action: "end",
        upload_id: uploadID,
        filename,
        parts: partsOrdered,
      },
    });
  }

  /**
   * Uploads a single file to TagoIO.
   * The upload is multipart, meaning that the file will be divided and sent in chunks, resulting in multiple requests being made.
   *
   * @param file the file to be uploaded
   * @param filename the path + filename for the file
   * @param options the upload options for this file
   */
  public async uploadFile(file: Buffer | Blob, filename: string, options: Options) {
    const MB = Math.pow(2, 20);

    let cancelled = false;
    if (options.onCancelToken) {
      options.onCancelToken(() => {
        cancelled = true;
      });
    }

    this.isCanceled(cancelled);

    const uploadID = await this.createMultipartUpload(filename, options);

    const bytesPerChunk = options.chunkSize || 7 * MB;
    const fileSize = (file as Buffer).length || (file as Blob).size;
    const chunkAmount = Math.floor(fileSize / bytesPerChunk) + 1;
    const partsPerTime = 3;

    if (chunkAmount > 1 && bytesPerChunk < 5 * MB) {
      throw new Error("Chunk sizes cannot be lower than 5mb if the upload will have multiple parts");
    }

    let offsetStart = 0;
    let offsetEnd = bytesPerChunk;
    let partNumber = 1;
    let error = null;
    const parts: any[] = [];
    const promises: any[] = [];

    this.isCanceled(cancelled);

    while (offsetStart < fileSize) {
      const sliced = file.slice(offsetStart, offsetEnd);

      while (promises.length >= partsPerTime) {
        this.isCanceled(cancelled);

        if (error) {
          throw error;
        }

        await sleep(1000);
      }

      const promise = this._addToQueue(filename, uploadID, partNumber, sliced, options);
      promises.push(promise);

      promise.then((partData: any) => {
        if (promises.indexOf(promise) >= 0) {
          promises.splice(promises.indexOf(promise), 1);
        }

        parts.push(partData);

        if (options.onProgress) {
          const percentage = (parts.length * 100) / chunkAmount;
          const limitedPercentage = Math.min(percentage, 100).toFixed(2);
          const roundedPercentage = Number(limitedPercentage);
          options.onProgress(roundedPercentage);
        }
      });

      promise.catch((err: Error) => {
        error = err;
      });

      this.isCanceled(cancelled);

      await sleep(500);

      offsetStart = offsetEnd;
      offsetEnd = offsetStart + bytesPerChunk;
      partNumber += 1;
    }

    while (promises.length > 0) {
      this.isCanceled(cancelled);

      if (error) {
        throw error;
      }
      await sleep(1000);
    }

    this.isCanceled(cancelled);

    for (let i = 0; i < 3; i += 1) {
      try {
        return this._completeMultipartUpload(filename, uploadID, parts, options);
      } catch (ex) {
        await sleep(1000);
        if (i === 2) {
          throw ex;
        }
      }
    }
  }

  /**
   * Throw a error if is cancelled
   * @param cancelled
   */
  private isCanceled(cancelled: boolean) {
    if (cancelled) {
      throw new Error("Cancelled request");
    }
  }
}

export default Files;<|MERGE_RESOLUTION|>--- conflicted
+++ resolved
@@ -21,11 +21,7 @@
       },
     });
 
-<<<<<<< HEAD
-    dateParser(result.files, ["last_modified"]);
-=======
     result.files = result?.files.map((data) => dateParser(data, ["last_modified"]));
->>>>>>> eb3a70b9
 
     return result;
   }
