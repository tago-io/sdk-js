--- conflicted
+++ resolved
@@ -15,11 +15,7 @@
       params: queryObj,
     });
 
-<<<<<<< HEAD
-    dateParser(result, ["created_at"]);
-=======
     result = result.map((data) => dateParser(data, ["created_at"]));
->>>>>>> eb3a70b9
 
     return result;
   }
