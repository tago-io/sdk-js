import { ExpireTimeOption, GenericID } from "../../common/common.types";
import TagoIOModule, { GenericModuleParams } from "../../common/TagoIOModule";
import { InviteInfo, InviteResponse } from "./_share.types";
import Widgets from "./Dashboard.Widgets";
import {
  DashboardCreateInfo,
  DashboardInfo,
  DashboardQuery,
  DevicesRelated,
  AnalysisRelated,
  PublicKeyResponse,
} from "./dashboards.types";
import _Share from "./_Share";
import dateParser from "../Utils/dateParser";

class Dashboards extends TagoIOModule<GenericModuleParams> {
  /**
   * Retrieves a list with all dashboards from the account
   * @default
   * ```json
   * queryObj: {
   *   page: 1,
   *   fields: ["id", "name"],
   *   filter: {},
   *   amount: 20,
   *   orderBy: "label,asc",
   * }
   * ```
   * @param queryObj Search query params
   */
  public async list(queryObj?: DashboardQuery): Promise<DashboardInfo[]> {
    let result = await this.doRequest<DashboardInfo[]>({
      path: "/dashboard",
      method: "GET",
      params: {
        page: queryObj?.page || 1,
        fields: queryObj?.fields || ["id", "name"],
        filter: queryObj?.filter || {},
        amount: queryObj?.amount || 20,
        orderBy: queryObj?.orderBy ? `${queryObj.orderBy[0]},${queryObj.orderBy[1]}` : "label,asc",
      },
    });

<<<<<<< HEAD
    dateParser(result, ["created_at", "updated_at", "last_access"]);
=======
    result = result.map((data) => dateParser(data, ["created_at", "updated_at", "last_access"]));
>>>>>>> eb3a70b9

    return result;
  }
  /**
   * Generates and retrieves a new dashboard from the account
   * @param dashboardObj Object data to create new Dashboard
   */
  public async create(dashboardObj: DashboardCreateInfo): Promise<{ dashboard: GenericID }> {
    const result = await this.doRequest<{ dashboard: GenericID }>({
      path: "/dashboard",
      method: "POST",
      body: {
        ...dashboardObj,
      },
    });

    return result;
  }

  /**
   * Modify any property of the action
   * @param dashboardID Dashboard identification
   * @param dashboardObj Dashboard Object with data to be replaced
   */
  public async edit(dashboardID: GenericID, dashboardObj: Partial<DashboardInfo>): Promise<string> {
    const result = await this.doRequest<string>({
      path: `/dashboard/${dashboardID}`,
      method: "PUT",
      body: {
        ...dashboardObj,
      },
    });

    return result;
  }

  /**
   * Deletes an dashboard from the account
   * @param dashboardID Dashboard identification
   */
  public async delete(dashboardID: GenericID): Promise<string> {
    const result = await this.doRequest<string>({
      path: `/dashboard/${dashboardID}`,
      method: "DELETE",
    });

    return result;
  }

  /**
   * Gets information about the dashboard
   * @param dashboardID Dashboard identification
   */
  public async info(dashboardID: GenericID): Promise<DashboardInfo> {
    let result = await this.doRequest<DashboardInfo>({
      path: `/dashboard/${dashboardID}`,
      method: "GET",
    });

<<<<<<< HEAD
    dateParser(result, ["created_at", "updated_at", "last_access"]);
=======
    result = dateParser(result, ["created_at", "updated_at", "last_access"]);
>>>>>>> eb3a70b9
    return result;
  }

  /**
   * Duplicate the dashboard to your own account
   * @param dashboardID Dashboard identification
   * @param dashboardObj Object with data of the duplicate dashboard
   */
  public async duplicate(
    dashboardID: GenericID,
    dashboardObj?: { setup?: object; new_label?: string }
  ): Promise<{ dashboard_id: string; message: string }> {
    const result = await this.doRequest<{ dashboard_id: string; message: string }>({
      path: `/dashboard/${dashboardID}/duplicate`,
      method: "POST",
      body: dashboardObj || {},
    });

    return result;
  }

  /**
   * Get share list of the dashboard
   * @param dashboardID Dashboard identification
   */
  public async shareList(dashboardID: GenericID): Promise<InviteInfo[]> {
    return this.share.list(dashboardID);
  }

  /**
   * Share the dashboard with another person
   * @param dashboardID Dashboard identification
   * @param inviteObj Object with target and message
   */
  public async shareSendInvite(dashboardID: GenericID, inviteObj: InviteInfo): Promise<InviteResponse> {
    return this.share.invite(dashboardID, inviteObj);
  }

  /**
   * Change permissions of the bucket
   * @param shareID Share identification
   * @param targetObj Object with target email and new permission
   */
  public async shareEdit(shareID: GenericID, targetObj: Partial<InviteInfo>): Promise<string> {
    return this.share.edit(shareID, targetObj);
  }

  /**
   * Remove share of the bucket
   * @param shareID Share identification
   */
  public async shareDelete(shareID: GenericID): Promise<string> {
    return this.share.remove(shareID);
  }

  /**
   * Generate a new public token for the dashboard
   * @param dashboardID Dashboard identification
   * @param expireTime Time when token will expire
   */
  public async getPublicKey(
    dashboardID: GenericID,
    expireTime: ExpireTimeOption = "never"
  ): Promise<PublicKeyResponse> {
    let result = await this.doRequest<PublicKeyResponse>({
      path: `/dashboard/${dashboardID}/share/public`,
      method: "GET",
      params: {
        expire_time: expireTime,
      },
    });

<<<<<<< HEAD
    dateParser(result, ["expire_time"]);
=======
    result = dateParser(result, ["expire_time"]);
>>>>>>> eb3a70b9

    return result;
  }

  /**
   * Get list of devices related with dashboard
   * @param dashboardID Dashboard identification
   */
  public async listDevicesRelated(dashboardID: GenericID): Promise<DevicesRelated[]> {
    const result = await this.doRequest<DevicesRelated[]>({
      path: `/dashboard/${dashboardID}/devices`,
      method: "GET",
    });

    return result;
  }

  /**
   * Get list of analysis related with a dashboard
   * @param dashboardID Dashboard identification
   */
  public async listAnalysisRelated(dashboardID: GenericID): Promise<AnalysisRelated[]> {
    const result = await this.doRequest<AnalysisRelated[]>({
      path: `/dashboard/${dashboardID}/analysis`,
      method: "GET",
    });

    return result;
  }

  /**
   * Runs an analysis located in a widget's header button
   * @param analysisID The id of the analysis to run
   * @param dashboardID The id of the dashboard that contains the widget
   * @param widgetID The id of the widget that contains the header button
   * @param scope Data to send to the analysis
   */
  public async runWidgetHeaderButtonAnalysis(
    analysisID: GenericID,
    dashboardID: GenericID,
    widgetID: GenericID,
    scope?: object
  ): Promise<string> {
    const result = await this.doRequest<string>({
      path: `/analysis/${analysisID}/run/${dashboardID}/${widgetID}`,
      method: "POST",
      body: {
        scope,
      },
    });

    return result;
  }

  private share = new _Share({ ...this.params, type: "dashboard" });

  public widgets = new Widgets(this.params);
}

export default Dashboards;<|MERGE_RESOLUTION|>--- conflicted
+++ resolved
@@ -41,11 +41,7 @@
       },
     });
 
-<<<<<<< HEAD
-    dateParser(result, ["created_at", "updated_at", "last_access"]);
-=======
     result = result.map((data) => dateParser(data, ["created_at", "updated_at", "last_access"]));
->>>>>>> eb3a70b9
 
     return result;
   }
@@ -105,11 +101,7 @@
       method: "GET",
     });
 
-<<<<<<< HEAD
-    dateParser(result, ["created_at", "updated_at", "last_access"]);
-=======
     result = dateParser(result, ["created_at", "updated_at", "last_access"]);
->>>>>>> eb3a70b9
     return result;
   }
 
@@ -182,11 +174,7 @@
       },
     });
 
-<<<<<<< HEAD
-    dateParser(result, ["expire_time"]);
-=======
     result = dateParser(result, ["expire_time"]);
->>>>>>> eb3a70b9
 
     return result;
   }
