--- conflicted
+++ resolved
@@ -25,12 +25,6 @@
     logo_url: string | null;
     created_at: Date;
     updated_at: Date;
-<<<<<<< HEAD
-  };
-  limits: {
-    profile: string;
-    updated_at: Date;
-=======
   };
   limits: ProfileLimit;
   auto_scale: object;
@@ -50,7 +44,6 @@
     run_users: number;
   };
   limit_used: {
->>>>>>> eb3a70b9
     input: number;
     output: number;
     analysis: number;
