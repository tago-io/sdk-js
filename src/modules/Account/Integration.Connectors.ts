import { GenericID } from "../../common/common.types";
import TagoIOModule, { GenericModuleParams } from "../../common/TagoIOModule";
import dateParser from "../Utils/dateParser";
import { ConnectorCreateInfo, ConnectorInfo, ConnectorQuery } from "./integration.connectors.types";

class Connectors extends TagoIOModule<GenericModuleParams> {
  /**
   * Retrieves a list with all connectors from account
   * @default
   * ```json
   * queryObj: {
   *   page: 1,
   *   fields: ["id", "name"],
   *   filter: {},
   *   amount: 20,
   *   orderBy: "name,asc",
   * }
   * ```
   * @param queryObj Search query params
   */
  public async list(queryObj?: ConnectorQuery): Promise<ConnectorInfo[]> {
    let result = await this.doRequest<ConnectorInfo[]>({
      path: "/integration/connector/",
      method: "GET",
      params: {
        page: queryObj?.page || 1,
        fields: queryObj?.fields || ["id", "name"],
        filter: queryObj?.filter || {},
        amount: queryObj?.amount || 20,
        orderBy: queryObj?.orderBy ? `${queryObj.orderBy[0]},${queryObj.orderBy[1]}` : "name,asc",
      },
    });

<<<<<<< HEAD
    dateParser(result, ["created_at", "updated_at"]);
=======
    result = result.map((data) => dateParser(data, ["created_at", "updated_at"]));
>>>>>>> eb3a70b9

    return result;
  }

  /**
   * Get Info of the Connector
   * @param connectorID Connector identification
   * @param fields Fields to fetch.
   */
  public async info(connectorID: GenericID, fields?: string[]): Promise<ConnectorInfo> {
    let result = await this.doRequest<ConnectorInfo>({
      path: `/integration/connector/${connectorID}`,
      method: "GET",
      params: {
        fields,
      },
    });

<<<<<<< HEAD
    dateParser(result, ["created_at", "updated_at"]);
=======
    result = dateParser(result, ["created_at", "updated_at"]);
>>>>>>> eb3a70b9

    return result;
  }

  /**
   * Generates and retrieves a new connector from the account
   * @param connectorObj Object data to create new Connector
   */
  public async create(connectorObj: ConnectorCreateInfo): Promise<{ connector: GenericID }> {
    const result = await this.doRequest<{ connector: GenericID }>({
      path: `/integration/connector/`,
      method: "POST",
      body: {
        ...connectorObj,
      },
    });

    return result;
  }

  /**
   * Modify any property of the connector
   * @param connectorID Connector identification
   * @param connectorObj Object data to create new Connector
   */
  public async edit(connectorID: GenericID, connectorObj: Partial<ConnectorCreateInfo>): Promise<string> {
    const result = await this.doRequest<string>({
      path: `/integration/connector/${connectorID}`,
      method: "PUT",
      body: {
        ...connectorObj,
      },
    });

    return result;
  }
}

export default Connectors;<|MERGE_RESOLUTION|>--- conflicted
+++ resolved
@@ -31,11 +31,7 @@
       },
     });
 
-<<<<<<< HEAD
-    dateParser(result, ["created_at", "updated_at"]);
-=======
     result = result.map((data) => dateParser(data, ["created_at", "updated_at"]));
->>>>>>> eb3a70b9
 
     return result;
   }
@@ -54,11 +50,7 @@
       },
     });
 
-<<<<<<< HEAD
-    dateParser(result, ["created_at", "updated_at"]);
-=======
     result = dateParser(result, ["created_at", "updated_at"]);
->>>>>>> eb3a70b9
 
     return result;
   }
