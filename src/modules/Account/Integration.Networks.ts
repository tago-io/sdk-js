import { GenericID, GenericToken, ListTokenQuery, TokenCreateResponse, TokenData } from "../../common/common.types";
import TagoIOModule, { GenericModuleParams } from "../../common/TagoIOModule";
import dateParser from "../Utils/dateParser";
import { NetworkCreateInfo, NetworkInfo, NetworkQuery, NetworkTokenInfo } from "./integration.networks.types";

class Networks extends TagoIOModule<GenericModuleParams> {
  /**
   * Retrieves a list with all Networks from account
   * @default
   * ```json
   * queryObj: {
   *   page: 1,
   *   fields: ["id", "name"],
   *   filter: {},
   *   amount: 20,
   *   orderBy: "name,asc",
   * }
   * ```
   * @param queryObj Search query params
   */
  public async list(queryObj?: NetworkQuery): Promise<NetworkInfo[]> {
    const result = await this.doRequest<NetworkInfo[]>({
      path: "/integration/network/",
      method: "GET",
      params: {
        page: queryObj?.page || 1,
        fields: queryObj?.fields || ["id", "name"],
        filter: queryObj?.filter || {},
        amount: queryObj?.amount || 20,
        orderBy: queryObj?.orderBy ? `${queryObj.orderBy[0]},${queryObj.orderBy[1]}` : "name,asc",
      },
    });

    return result;
  }

  /**
   * Get Info of the Network
   * @param networkID Network identification
   * @param fields Fields to fetch.
   */
  public async info(networkID: GenericID, fields = ["id", "name"]): Promise<NetworkInfo> {
    const result = await this.doRequest<NetworkInfo>({
      path: `/integration/network/${networkID}`,
      method: "GET",
      params: {
        fields,
      },
    });

    return result;
  }

  /**
   * Generates and retrieves a new network from the account
   * @param connectorObj Object data to create new Network
   */
  public async create(connectorObj: NetworkCreateInfo): Promise<{ network: GenericID }> {
    const result = await this.doRequest<{ network: GenericID }>({
      path: `/integration/network/`,
      method: "POST",
      body: {
        ...connectorObj,
      },
    });

    return result;
  }

  /**
   * Modify any property of the network
   * @param networkID Network identification
   * @param connectorObj Object data to create new Network
   */
  public async edit(networkID: GenericID, connectorObj: Partial<NetworkCreateInfo>): Promise<string> {
    const result = await this.doRequest<string>({
      path: `/integration/network/${networkID}`,
      method: "PUT",
      body: {
        ...connectorObj,
      },
    });

    return result;
  }

  /**
   * Retrieves a list of all tokens
   * @default
   * ```json
   * queryObj: {
   *   page: 1,
   *   fields: ["name", "token", "permission"],
   *   filter: {},
   *   amount: 20,
   *   orderBy: "created_at,desc",
   * }
   * ```
   * @param networkID Network ID
   * @param queryObj Search query params
   */
  public async tokenList(networkID: GenericID, queryObj?: ListTokenQuery): Promise<Partial<NetworkTokenInfo>[]> {
<<<<<<< HEAD
    const result = await this.doRequest<Partial<NetworkTokenInfo>[]>({
=======
    let result = await this.doRequest<Partial<NetworkTokenInfo>[]>({
>>>>>>> eb3a70b9
      path: `/integration/network/token/${networkID}`,
      method: "GET",
      params: {
        page: queryObj?.page || 1,
        fields: queryObj?.fields || ["name", "token", "permission"],
        filter: queryObj?.filter || {},
        amount: queryObj?.amount || 20,
        orderBy: queryObj?.orderBy ? `${queryObj.orderBy[0]},${queryObj.orderBy[1]}` : "created_at,desc",
      },
    });

<<<<<<< HEAD
    dateParser(result, ["created_at", "updated_at"]);
=======
    result = result.map((data) => dateParser(data, ["created_at", "updated_at"]));
>>>>>>> eb3a70b9

    return result;
  }

  /**
   * Generates and retrieves a new token
   * @param networkID Network ID
   * @param tokenParams Details of new token
   */
  public async tokenCreate(networkID: GenericID, tokenParams: TokenData): Promise<TokenCreateResponse> {
    const result = await this.doRequest<TokenCreateResponse>({
      path: `/integration/network/token`,
      method: "POST",
      body: { network: networkID, ...tokenParams },
    });

    return result;
  }

  /**
   * Deletes a token
   * @param token Token ID
   */
  public async tokenDelete(token: GenericToken): Promise<string> {
    const result = await this.doRequest<string>({
      path: `/integration/network/token/${token}`,
      method: "DELETE",
    });

    return result;
  }
}

export default Networks;<|MERGE_RESOLUTION|>--- conflicted
+++ resolved
@@ -100,11 +100,7 @@
    * @param queryObj Search query params
    */
   public async tokenList(networkID: GenericID, queryObj?: ListTokenQuery): Promise<Partial<NetworkTokenInfo>[]> {
-<<<<<<< HEAD
-    const result = await this.doRequest<Partial<NetworkTokenInfo>[]>({
-=======
     let result = await this.doRequest<Partial<NetworkTokenInfo>[]>({
->>>>>>> eb3a70b9
       path: `/integration/network/token/${networkID}`,
       method: "GET",
       params: {
@@ -116,11 +112,7 @@
       },
     });
 
-<<<<<<< HEAD
-    dateParser(result, ["created_at", "updated_at"]);
-=======
     result = result.map((data) => dateParser(data, ["created_at", "updated_at"]));
->>>>>>> eb3a70b9
 
     return result;
   }
