--- conflicted
+++ resolved
@@ -28,11 +28,7 @@
    * @param queryObj Search query params
    */
   public async list(queryObj?: BucketQuery): Promise<BucketInfo[]> {
-<<<<<<< HEAD
-    const result = await this.doRequest<BucketInfo[]>({
-=======
     let result = await this.doRequest<BucketInfo[]>({
->>>>>>> eb3a70b9
       path: "/bucket",
       method: "GET",
       params: {
@@ -44,11 +40,7 @@
       },
     });
 
-<<<<<<< HEAD
-    dateParser(result, ["created_at", "updated_at"]);
-=======
     result = result.map((data) => dateParser(data, ["created_at", "updated_at"]));
->>>>>>> eb3a70b9
 
     return result;
   }
@@ -100,19 +92,11 @@
    * @param bucketID Bucket ID
    */
   public async info(bucketID: GenericID): Promise<BucketInfo> {
-<<<<<<< HEAD
-    const result = await this.doRequest<BucketInfo>({
-      path: `/bucket/${bucketID}`,
-      method: "GET",
-    });
-    dateParser(result, ["created_at", "updated_at"]);
-=======
     let result = await this.doRequest<BucketInfo>({
       path: `/bucket/${bucketID}`,
       method: "GET",
     });
     result = dateParser(result, ["created_at", "updated_at"]);
->>>>>>> eb3a70b9
 
     return result;
   }
