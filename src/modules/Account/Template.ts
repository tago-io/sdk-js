--- conflicted
+++ resolved
@@ -37,20 +37,12 @@
   }
 
   public async getTemplate(templateID: GenericID): Promise<TemplateObj> {
-<<<<<<< HEAD
-    const result = await this.doRequest<TemplateObj>({
-=======
     let result = await this.doRequest<TemplateObj>({
->>>>>>> eb3a70b9
       path: `/template/${templateID}`,
       method: "GET",
     });
 
-<<<<<<< HEAD
-    dateParser(result, ["created_at", "updated_at"]);
-=======
     result = dateParser(result, ["created_at", "updated_at"]);
->>>>>>> eb3a70b9
 
     return result;
   }
