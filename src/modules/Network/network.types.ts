import { Query } from "../../common/common.types";
<<<<<<< HEAD
import { DeviceInfo } from "../Account/devices.types";
=======
import { DeviceItem } from "../Device/device.types";
>>>>>>> 1c23db0f

interface IDeviceParameters {
  name?: string;
  label?: string;
  type?: "text" | "dropdown" | "switch" | "number";
  default?: any;
  group?: "default" | "main" | "advanced" | "hide";
  options?: any[]; // optional, only for dropdown
}

interface INetworkInfo {
  id?: string;
  name?: string;
  description?: string;
  logo_url?: string;
  icon_url?: string;
  banner_url?: string;
  device_parameters?: IDeviceParameters[];
  middleware_endpoint?: string;
  payload_encoder?: string;
  payload_decoder?: string;
  public?: boolean;
  documentation_url?: string;
  serial_number?: {
    mask?: string;
    label?: string;
    image?: string;
    case?: string;
    help?: string;
    required?: boolean;
  };
  require_devices_access?: boolean;
}

interface NetworkDeviceListQuery
  extends Omit<
    Query<DeviceItem, "name" | "visible" | "last_input" | "last_output" | "created_at" | "updated_at">,
    "fields"
  > {}

interface NetworkDeviceListQueryInfo extends DeviceItem {
  token: string;
}

export { INetworkInfo, NetworkDeviceListQuery, NetworkDeviceListQueryInfo };<|MERGE_RESOLUTION|>--- conflicted
+++ resolved
@@ -1,9 +1,5 @@
 import { Query } from "../../common/common.types";
-<<<<<<< HEAD
-import { DeviceInfo } from "../Account/devices.types";
-=======
 import { DeviceItem } from "../Device/device.types";
->>>>>>> 1c23db0f
 
 interface IDeviceParameters {
   name?: string;
