import chunk from "lodash.chunk";
import Batch from "../../common/BatchRequest";
import { Data, GenericID } from "../../common/common.types";
import sleep from "../../common/sleep";
import TagoIOModule from "../../common/TagoIOModule";
import { ConfigurationParams } from "../Account/devices.types";
import { DataQuery, DataToSend, DeviceConstructorParams, DeviceInfo } from "./device.types";

class Device extends TagoIOModule<DeviceConstructorParams> {
  /**
   * Get information about the current device
   * @example
   * ```js
   * const myDevice = new Device({ token: "my_device_token" });
   *
   * const result = await myDevice.info();
   * ```
   */
  public async info(): Promise<DeviceInfo> {
    const result = await this.doRequest<DeviceInfo>({
      path: "/info",
      method: "GET",
    });

    return result;
  }

  /**
   * Send data to device
   * @param data An array or one object with data to be send to TagoIO using device token
   * @example
   * ```js
   * const myDevice = new Device({ token: "my_device_token" });
   *
   * const result = await myDevice.sendData({
   *   variable: "temperature",
   *   unit: "F",
   *   value: 55,
   *   time: "2015-11-03 13:44:33",
   *   location: { lat: 42.2974279, lng: -85.628292 },
   * });
   * ```
   */
  public async sendData(data: DataToSend | DataToSend[]): Promise<string> {
    data = Array.isArray(data) ? data : [data];

    const result = await this.doRequest<string>({
      path: "/data",
      method: "POST",
      body: data,
    });

    return result;
  }

  /**
   * Get data from TagoIO Device.
   * @param queryParams Object with query params
   * @returns An array of TagoIO registers
   * @example
   * ```js
   * const myDevice = new Device({ token: "my_device_token" });
   *
   * const result = await myDevice.getData({
   *   query: "last_item",
   *   variable: "humidity",
   * });
   * ```
   */
  public async getData(queryParams?: DataQuery): Promise<Data[]> {
    if (queryParams?.query === "default") {
      delete queryParams.query;
    }

    let result = await this.doRequest<Data[] | number>({
      path: "/data",
      method: "GET",
      params: queryParams,
    });

    if (typeof result === "number") {
      result = [
        {
          id: "none",
          origin: "?",
          time: new Date(),
          value: result,
          variable: "?",
        },
      ] as Data[];
    }

    return result.map((item) => {
      item.time = new Date(item.time);
      if (item.created_at) {
        item.created_at = new Date(item.created_at);
      }

      return item;
    });
  }

  /**
   * Delete data from device
   * @param queryParams
   * @example
   * ```js
   * const myDevice = new Device({ token: "my_device_token" });
   *
   * const result = await myDevice.deleteData({
   *   query: "last_item",
   *   variable: "humidity",
   *   value: 10
   * });
   * ```
   */
  public async deleteData(queryParams?: DataQuery): Promise<string> {
    if (!queryParams) {
      queryParams = { query: "last_item" };
    }

    if (queryParams?.query === "default") {
      delete queryParams.query;
    }

    const result = await this.doRequest<string>({
      path: "/data",
      method: "DELETE",
      params: queryParams,
    });

    return result;
  }

  /**
   * Get parameters from device
   * @param onlyUnRead set true to get only unread parameters
   * @example
   * ```js
   * const myDevice = new Device({ token: "my_device_token" });
   *
   * const result = await myDevice.getParameters();
   * ```
   */
  public async getParameters(onlyUnRead?: boolean): Promise<ConfigurationParams[]> {
    const params: { sent_status?: boolean } = {};

    if (onlyUnRead === true) {
      params.sent_status = true;
    }

    const result = await this.doRequest<ConfigurationParams[]>({
      path: "/device/params",
      method: "GET",
      params: params,
    });

    return result;
  }

  /**
   * Mark parameter as read
   * @param parameterID Parameter identification
   * @example
   * ```js
   * const myDevice = new Device({ token: "my_device_token" });
   *
   * const result = await myDevice.setParameterAsRead("parameter_id");
   * ```
   *
   */
  public async setParameterAsRead(parameterID: GenericID): Promise<string> {
    const result = await this.doRequest<string>({
      path: `/device/params/${parameterID}`,
      method: "PUT",
    });

    return result;
  }

<<<<<<< HEAD
  /**
   * Get Data Streaming
   *
   * ! WARNING: not working yet.
   * In development.
   * @param params Data Query
   * @param qtyOfDataBySecond Qty of Data by second
   * @internal
   * @hidden
   */
  public async getDataStreaming(params?: DataQuery, qtyOfDataBySecond = 1000): Promise<Data[]> {
    if (!params.qty || (params.qty <= qtyOfDataBySecond && params.qty <= 10000)) {
      return this.getData(params);
    }
    const qtyByRequest = Math.ceil(params.qty / qtyOfDataBySecond);
    const data: Data[] = [];

    for (const _ of Array.from(Array(qtyByRequest).keys())) {
      data.push(...(await this.getData({ ...params, qty: qtyByRequest })));
      await sleep(1000);
    }

    return data;
  }

  /**
   * Stream data to device
   * ! WARNING: not working yet.
   * In development.
   * @param data An array or one object with data to be send to TagoIO using device token
   * @param qtyOfDataBySecond Quantity of data per second to be sent
   * @example
   * ```js
   * const myDevice = new Device({ token: "my_device_token" });
   *
   * const result = await myDevice.sendDataStreaming(
   *   {
   *     variable: "temperature",
   *     unit: "F",
   *     value: 55,
   *     time: "2015-11-03 13:44:33",
   *     location: { lat: 42.2974279, lng: -85.628292 },
   *   },
   *   2000
   * );
   * ```
   */
  public async sendDataStreaming(data: DataToSend[], qtyOfDataBySecond = 1000) {
    if (!Array.isArray(data)) {
      return Promise.reject("Only data array is allowed");
    }

    const dataChunk = chunk(data, qtyOfDataBySecond);
    for (const items of dataChunk) {
      await this.sendData(items);

      await sleep(1000);
    }

    return `${data.length} Data added.`;
  }

=======
>>>>>>> 1dc8dc4a
  public batch = new Batch(this.params);
}

export default Device;<|MERGE_RESOLUTION|>--- conflicted
+++ resolved
@@ -178,7 +178,6 @@
     return result;
   }
 
-<<<<<<< HEAD
   /**
    * Get Data Streaming
    *
@@ -241,8 +240,6 @@
     return `${data.length} Data added.`;
   }
 
-=======
->>>>>>> 1dc8dc4a
   public batch = new Batch(this.params);
 }
 
