--- conflicted
+++ resolved
@@ -178,7 +178,6 @@
   }
 
   /**
-<<<<<<< HEAD
    * Get Data Streaming
    *
    * ! WARNING: not working yet.
@@ -207,9 +206,6 @@
    * Stream data to device
    * ! WARNING: not working yet.
    * In development.
-=======
-   * Stream data to device
->>>>>>> 9a3cfb45
    * @param data An array or one object with data to be send to TagoIO using device token
    * @param qtyOfDataBySecond Quantity of data per second to be sent
    * @example
