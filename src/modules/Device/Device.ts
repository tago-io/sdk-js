--- conflicted
+++ resolved
@@ -140,7 +140,6 @@
     return result;
   }
 
-<<<<<<< HEAD
   /**
    * Get Data Streaming
    *
@@ -166,6 +165,16 @@
     return data;
   }
 
+  /**
+   * Send data using streaming
+   *
+   * ! WARNING: not working yet.
+   * In development.
+   * @param data An array of object with data to be send to TagoIO using device token
+   * @param qtyOfDataBySecond Qty of data by second
+   * @internal
+   * @hidden
+   */
   public async sendDataStreaming(data: DataToSend[], qtyOfDataBySecond = 1000) {
     if (!Array.isArray(data)) {
       return Promise.reject("Only data array is allowed");
@@ -180,9 +189,8 @@
 
     return `${data.length} Data added.`;
   }
-=======
+
   public batch = new Batch(this.params);
->>>>>>> df9fcff2
 }
 
 export default Device;