--- conflicted
+++ resolved
@@ -1,14 +1,9 @@
 import chunk from "lodash.chunk";
 import TagoIOModule from "../../common/TagoIOModule";
-<<<<<<< HEAD
-import { Data } from "../../common/common.types";
+import { Data, GenericID } from "../../common/common.types";
 import { DeviceInfo, DeviceConstructorParams, DataToSend, DataQuery } from "./device.types";
 import sleep from "../../common/sleep";
-=======
-import { Data, GenericID } from "../../common/common.types";
-import { DeviceInfo, DeviceConstructorParams, DataToSend, DataQuery, DataQueryCount } from "./device.types";
 import Batch from "../../common/BatchRequest";
->>>>>>> f39bf0e5
 
 class Device extends TagoIOModule<DeviceConstructorParams> {
   /**
@@ -38,26 +33,7 @@
 
     return result;
   }
-<<<<<<< HEAD
 
-  public async getData(params?: DataQuery): Promise<Data[]> {
-    if (params?.query === "default") {
-      delete params.query;
-=======
-  /**
-   * Get number of TagoIO registers in Device.
-   * @example
-   * ```json
-   * queryParams: {
-   *  query: "count",
-   *  variable: "humidity",
-   *  value: 10,
-   * }
-   * ```
-   * @param queryParams Object with query params
-   * @returns Number of TagoIO registers
-   */
-  public async getData(queryParams: DataQueryCount): Promise<number>;
   /**
    * Get data from TagoIO Device.
    * @example
@@ -65,17 +41,14 @@
    * queryParams: {
    *  query: "last_item",
    *  variable: "humidity",
-   *  value: 10,
    * }
    * ```
    * @param queryParams Object with query params
    * @returns An array of TagoIO registers
    */
-  public async getData(queryParams?: DataQuery): Promise<Data[]>;
-  public async getData(queryParams?: DataQuery): Promise<Data[] | number> {
+  public async getData(queryParams?: DataQuery): Promise<Data[]> {
     if (queryParams?.query === "default") {
       delete queryParams.query;
->>>>>>> f39bf0e5
     }
 
     let result = await this.doRequest<Data[] | number>({
@@ -111,7 +84,7 @@
    * @example
    * ```json
    * queryParams: {
-   *  id: fffaf2f1f2f5f0f0fcfffaf1
+   *  id: "0f123d2xz"
    * }
    * ```
    * @param queryParams
@@ -167,7 +140,6 @@
     return result;
   }
 
-<<<<<<< HEAD
   public async sendDataStreaming(data: DataToSend[], qtyOfDataBySecond = 1000) {
     if (!Array.isArray(data)) {
       return Promise.reject("Only data array is allowed");
@@ -182,11 +154,8 @@
 
     return `${data.length} Data added.`;
   }
-=======
-  public async sendDataStreaming() {}
 
   public batch = new Batch(this.params);
->>>>>>> f39bf0e5
 }
 
 export default Device;