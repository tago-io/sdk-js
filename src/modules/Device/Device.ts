import { chunk } from "../../common/chunk";
import { Data, DataCreate, DataEdit, GenericID } from "../../common/common.types";
import sleep from "../../common/sleep";
import TagoIOModule from "../../common/TagoIOModule";
<<<<<<< HEAD
import { ConfigurationParams, DeviceInfo } from "../Account/devices.types";
import dateParser from "../Utils/dateParser";
import {
  DataQuery,
  DataQueryAggregation,
  DataQueryDefault,
  DataQueryFirstLast,
  DataQueryNumberResponse,
  DataQueryStreaming,
  DataQuerySummary,
  DeviceConstructorParams,
  OptionsStreaming,
} from "./device.types";
=======
import { ConfigurationParams } from "../Resources/devices.types";
import dateParser from "../Utils/dateParser";
import { DataQuery, DataQueryStreaming, DeviceConstructorParams, DeviceItem, OptionsStreaming } from "./device.types";
>>>>>>> 1c23db0f

class Device extends TagoIOModule<DeviceConstructorParams> {
  /**
   * Get information about the current device
   * @example
   * ```js
   * const myDevice = new Device({ token: "my_device_token" });
   *
   * const result = await myDevice.info();
   * ```
   */
  public async info(): Promise<DeviceItem> {
    let result = await this.doRequest<DeviceItem>({
      path: "/info",
      method: "GET",
    });

    result = dateParser(result, ["created_at", "updated_at", "last_input", "last_output"]);
    return result;
  }

  /**
   * Send data to device
   * @param data An array or one object with data to be send to TagoIO using device token
   * @return amount of data added
   * @example
   * ```js
   * const myDevice = new Device({ token: "my_device_token" });
   *
   * const result = await myDevice.sendData({
   *   variable: "temperature",
   *   unit: "F",
   *   value: 55,
   *   time: "2015-11-03 13:44:33",
   *   location: { lat: 42.2974279, lng: -85.628292 },
   * });
   * ```
   */
  public async sendData(data: DataCreate | DataCreate[]): Promise<string> {
    data = Array.isArray(data) ? data : [data];

    const result = await this.doRequest<string>({
      path: "/data",
      method: "POST",
      body: data,
    });

    return result;
  }

  /**
   * Get data from TagoIO Device.
   * @param queryParams Object with query params
   * @returns An array of TagoIO registers
   * @example
   * ```js
   * const myDevice = new Device({ token: "my_device_token" });
   *
   * const result = await myDevice.getData({
   *   query: "last_item",
   *   variable: "humidity",
   * });
   * ```
   */
  public async getData(queryParams?: DataQuerySummary): Promise<DataQueryNumberResponse[]>;
  public async getData(queryParams?: DataQueryAggregation): Promise<DataQueryNumberResponse[]>;
  public async getData(queryParams?: DataQueryDefault): Promise<Data[]>;
  public async getData(queryParams?: DataQueryFirstLast): Promise<Data[]>;
  public async getData(queryParams?: DataQuery): Promise<Data[] | DataQueryNumberResponse[]> {
    if (queryParams?.query === "default") {
      delete queryParams.query;
    }

    let result = await this.doRequest<Data[] | number>({
      path: "/data",
      method: "GET",
      params: queryParams,
    });

    if (typeof result === "number") {
      result = [
        {
          time: new Date(),
          value: result,
        },
      ] as Data[];
    }

    return result.map((item) => dateParser(item, ["time", "created_at"]));
  }

  /**
   * Edit data in a Mutable-type device.
   *
   * @param data Array or object with the data to be edited, each object with the data's ID.
   *
   * @example
   * ```ts
   * const myDevice = new Device({ token: "my_device_token" });
   *
   * const result = await myDevice.editData({
   *   id: "id_of_the_data_item",
   *   value: 123,
   *   time: "2022-04-01 12:34:56",
   *   location: { lat: 42.2974279, lng: -85.628292 },
   * });
   * ```
   *
   * @returns Success message with the amount of data items updated.
   */
  public async editData(data: DataEdit | DataEdit[]): Promise<string> {
    data = Array.isArray(data) ? data : [data];

    const result = await this.doRequest<string>({
      path: "/data",
      method: "PUT",
      body: data,
    });

    return result;
  }

  /**
   * Delete data from device
   * @param queryParams
   * @example
   * ```js
   * const myDevice = new Device({ token: "my_device_token" });
   *
   * const result = await myDevice.deleteData({
   *   query: "last_item",
   *   variable: "humidity",
   *   value: 10
   * });
   * ```
   */
  public async deleteData(queryParams?: DataQuery): Promise<string> {
    if (!queryParams) {
      queryParams = { query: "last_item" };
    }

    if (queryParams?.query === "default") {
      delete queryParams.query;
    }

    const result = await this.doRequest<string>({
      path: "/data",
      method: "DELETE",
      params: queryParams,
    });

    return result;
  }

  /**
   * Get parameters from device
   * @param onlyUnRead set true to get only unread parameters
   * @example
   * ```js
   * const myDevice = new Device({ token: "my_device_token" });
   *
   * const result = await myDevice.getParameters();
   * ```
   */
  public async getParameters(status: "all" | "onlyUnRead" | "onlyRead"): Promise<Required<ConfigurationParams>[]> {
    const params: { sent_status?: boolean } = {};

    if (status === "onlyRead") {
      params.sent_status = true;
    } else if (status === "onlyUnRead") {
      params.sent_status = false;
    }

    // ? Support for old call (onlyUnRead?: boolean)
    // @ts-expect-error
    if (status === true) {
      params.sent_status = false;
    }

    const result = await this.doRequest<Required<ConfigurationParams>[]>({
      path: "/device/params",
      method: "GET",
      params: params,
    });

    return result;
  }

  /**
   * Mark parameter as read
   * @param parameterID Parameter identification
   * @example
   * ```js
   * const myDevice = new Device({ token: "my_device_token" });
   *
   * const result = await myDevice.setParameterAsRead("parameter_id");
   * ```
   *
   */
  public async setParameterAsRead(parameterID: GenericID): Promise<string> {
    const result = await this.doRequest<string>({
      path: `/device/params/${parameterID}`,
      method: "PUT",
      body: { sent: true },
    });

    return result;
  }

  /**
   * Get Data Streaming
   *
   * @experimental
   * @param params Data Query
   * @param options Stream options
   * @example
   * ```js
   * const myDevice = new Device({ token: "my_device_token" });
   *
   * for await (const items of myDevice.getDataStreaming()) {
   *  console.log(items);
   * }
   * ```
   */
  public async *getDataStreaming(params?: DataQueryStreaming, options?: OptionsStreaming) {
    const poolingRecordQty = options?.poolingRecordQty || 1000;
    const poolingTime = options?.poolingTime || 1000; // 1 seg
    const neverStop = options?.neverStop || false;

    if (poolingRecordQty > 10000) {
      throw new Error("The maximum of poolingRecordQty is 10000");
    }

    const qty: number = Math.ceil(poolingRecordQty);
    let skip: number = 0;
    let stop: boolean = false;

    while (!stop) {
      await sleep(poolingTime);

      yield (async () => {
        const data = await this.getData({ ...params, qty, skip, query: "default", ordination: "ascending" });
        skip += data.length;

        if (!neverStop) {
          stop = data.length === 0 || data.length < poolingRecordQty;
        }

        return data;
      })();
    }
  }

  /**
   * Stream data to device
   *
   * @experimental
   * @param data An array or one object with data to be send to TagoIO using device token
   * @param options Stream options
   * @example
   * ```js
   * const myDevice = new Device({ token: "my_device_token" });
   *
   * const data = [
   *     {
   *       variable: "temperature",
   *       unit: "F",
   *       value: 55,
   *       time: "2015-11-03 13:44:33",
   *       location: { lat: 42.2974279, lng: -85.628292 },
   *     },
   *     {
   *       variable: "temperature",
   *       unit: "F",
   *       value: 53,
   *       time: "2015-11-03 13:44:33",
   *       location: { lat: 43.2974279, lng: -86.628292 },
   *     },
   *     // ...
   *   ];
   *
   *   const result = await myDevice.sendDataStreaming(data, {
   *     poolingRecordQty: 1000,
   *     poolingTime: 1000,
   *   });
   * ```
   */
  public async sendDataStreaming(data: DataCreate[], options: Omit<OptionsStreaming, "neverStop">) {
    const poolingRecordQty = options?.poolingRecordQty || 1000;
    const poolingTime = options?.poolingTime || 1000; // 1 seg

    if (!Array.isArray(data)) {
      return Promise.reject("Only data array is allowed");
    }

    const dataChunk = chunk(data, poolingRecordQty);
    for (const items of dataChunk) {
      await this.sendData(items);

      await sleep(poolingTime);
    }

    return `${data.length} Data added.`;
  }
}

export default Device;<|MERGE_RESOLUTION|>--- conflicted
+++ resolved
@@ -2,8 +2,7 @@
 import { Data, DataCreate, DataEdit, GenericID } from "../../common/common.types";
 import sleep from "../../common/sleep";
 import TagoIOModule from "../../common/TagoIOModule";
-<<<<<<< HEAD
-import { ConfigurationParams, DeviceInfo } from "../Account/devices.types";
+import { ConfigurationParams } from "../Resources/devices.types";
 import dateParser from "../Utils/dateParser";
 import {
   DataQuery,
@@ -14,13 +13,9 @@
   DataQueryStreaming,
   DataQuerySummary,
   DeviceConstructorParams,
+  DeviceItem,
   OptionsStreaming,
 } from "./device.types";
-=======
-import { ConfigurationParams } from "../Resources/devices.types";
-import dateParser from "../Utils/dateParser";
-import { DataQuery, DataQueryStreaming, DeviceConstructorParams, DeviceItem, OptionsStreaming } from "./device.types";
->>>>>>> 1c23db0f
 
 class Device extends TagoIOModule<DeviceConstructorParams> {
   /**
