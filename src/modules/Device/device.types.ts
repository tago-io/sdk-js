--- conflicted
+++ resolved
@@ -1,8 +1,5 @@
 import { Data, DataCreate, DataEdit, GenericID, GenericToken, TagsObj } from "../../common/common.types";
 import { Regions } from "../../regions";
-<<<<<<< HEAD
-import { DeviceInfo } from "../Account/devices.types";
-=======
 
 interface DeviceItem {
   id: GenericID;
@@ -28,7 +25,6 @@
   bucket_name?: string;
   payload_decoder?: string;
 }
->>>>>>> 1c23db0f
 
 /**
  * @param token token
@@ -163,10 +159,7 @@
 
 export {
   DeviceConstructorParams,
-<<<<<<< HEAD
-=======
   DeviceItem,
->>>>>>> 1c23db0f
   DataToSend,
   DataToEdit,
   DataQuery,
