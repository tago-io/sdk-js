--- conflicted
+++ resolved
@@ -47,11 +47,7 @@
     "vitest": "3.1.4"
   },
   "dependencies": {
-<<<<<<< HEAD
-=======
     "fetch-extras": "1.0.0",
-    "form-data": "4.0.2",
->>>>>>> fefd346a
     "nanoid": "3.3.11",
     "papaparse": "5.5.3",
     "qs": "6.14.0"
