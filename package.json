--- conflicted
+++ resolved
@@ -1,10 +1,6 @@
 {
   "name": "@tago-io/sdk",
-<<<<<<< HEAD
-  "version": "10.3.10-beta",
-=======
   "version": "10.3.11",
->>>>>>> cc268251
   "description": "TagoIO SDK for JavaScript in the browser and Node.js",
   "author": "Tago LLC",
   "homepage": "https://tago.io",
