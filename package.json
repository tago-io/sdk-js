--- conflicted
+++ resolved
@@ -1,10 +1,6 @@
 {
   "name": "@tago-io/sdk",
-<<<<<<< HEAD
-  "version": "10.8.0",
-=======
   "version": "10.7.8",
->>>>>>> 28527929
   "description": "TagoIO SDK for JavaScript in the browser and Node.js",
   "author": "Tago LLC",
   "homepage": "https://tago.io",
